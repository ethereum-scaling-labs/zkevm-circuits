use super::super::arith_helpers::*;
use super::tables::FromBase9TableConfig;
use super::{
    absorb::AbsorbConfig, iota_b13::IotaB13Config, iota_b9::IotaB9Config,
    state_conversion::StateBaseConversion,
};
use crate::common::*;
use crate::keccak_arith::KeccakFArith;
<<<<<<< HEAD
use halo2_proofs::circuit::Region;
use halo2_proofs::plonk::{Expression, Instance, Selector};
use halo2_proofs::poly::Rotation;
use halo2_proofs::{
=======
use halo2::circuit::Region;
use halo2::plonk::{Expression, Instance, Selector};
use halo2::poly::Rotation;
use halo2::{
>>>>>>> 9990b567
    circuit::{Cell, Layouter},
    plonk::{Advice, Column, ConstraintSystem, Error},
};
use pairing::arithmetic::FieldExt;
use std::convert::TryInto;

#[derive(Clone, Debug)]
pub struct MixingConfig<F> {
    iota_b9_config: IotaB9Config<F>,
    iota_b13_config: IotaB13Config<F>,
    absorb_config: AbsorbConfig<F>,
    base_conv_config: StateBaseConversion<F>,
    state: [Column<Advice>; 25],
    flag: Column<Advice>,
    q_flag: Selector,
    q_out_copy: Selector,
    out_mixing: [Column<Advice>; 25],
}

impl<F: FieldExt> MixingConfig<F> {
    pub fn configure(
        meta: &mut ConstraintSystem<F>,
<<<<<<< HEAD
        table: FromBase9TableConfig<F>,
=======
        table: &FromBase9TableConfig<F>,
>>>>>>> 9990b567
        round_ctant_b9: Column<Advice>,
        round_ctant_b13: Column<Advice>,
        round_constants_b9: Column<Instance>,
        round_constants_b13: Column<Instance>,
    ) -> MixingConfig<F> {
        // Allocate space for the flag column from which we will copy to all of
        // the sub-configs.
        let flag = meta.advice_column();
        meta.enable_equality(flag);

        // Generate a selector that will always be active to avoid the
        // PoisonedConstraint err due to no selectors being used in a
        // constraint.
        let q_flag = meta.selector();

        meta.create_gate("Ensure flag consistency", |meta| {
            let q_flag = meta.query_selector(q_flag);

            let negated_flag = meta.query_advice(flag, Rotation::next());
            let flag = meta.query_advice(flag, Rotation::cur());
            // We do a trick which consists on multiplying an internal selector
            // which is always active by the actual `negated_flag`
            // which will then enable or disable the gate.
            //
            // Force that `flag + negated_flag = 1`.
            // This ensures that flag = !negated_flag.
            let flag_consistency =
                (flag.clone() + negated_flag.clone()) - Expression::Constant(F::one());

            // Define bool constraint for flags.
            // Based on: `(1-flag) * flag = 0` only if `flag` is boolean.
            let bool_constraint = |flag: Expression<F>| -> Expression<F> {
                (Expression::Constant(F::one()) - flag.clone()) * flag
            };

            // Add a constraint that sums up the results of the two branches
            // constraining it to be equal to `out_state`.
            [
                q_flag.clone() * flag_consistency,
                q_flag.clone() * bool_constraint(flag),
                q_flag * bool_constraint(negated_flag),
            ]
        });

        let q_flag = meta.selector();

        meta.create_gate("Ensure flag consistency", |meta| {
            let q_flag = meta.query_selector(q_flag);

            let negated_flag = meta.query_advice(flag, Rotation::next());
            let flag = meta.query_advice(flag, Rotation::cur());
            // We do a trick which consists on multiplying an internal selector
            // which is always active by the actual `negated_flag`
            // which will then enable or disable the gate.
            //
            // Force that `flag + negated_flag = 1`.
            // This ensures that flag = !negated_flag.
            let flag_consistency =
                (flag.clone() + negated_flag.clone()) - Expression::Constant(F::one());

            // Define bool constraint for flags.
            // Based on: `(1-flag) * flag = 0` only if `flag` is boolean.
            let bool_constraint = |flag: Expression<F>| -> Expression<F> {
                (Expression::Constant(F::one()) - flag.clone()) * flag
            };

            // Add a constraint that sums up the results of the two branches
            // constraining it to be equal to `out_state`.
            [
                q_flag.clone() * flag_consistency,
                q_flag.clone() * bool_constraint(flag),
                q_flag * bool_constraint(negated_flag),
            ]
        });

        // Allocate state columns and enable copy constraints for them.
        let state: [Column<Advice>; 25] = (0..25)
            .map(|_| {
                let column = meta.advice_column();
                meta.enable_equality(column);
                column
            })
            .collect::<Vec<_>>()
            .try_into()
            .unwrap();

        // We don't mix -> Flag = false
        let iota_b9_config =
            IotaB9Config::configure(meta, state, round_ctant_b9, round_constants_b9);
        // We mix -> Flag = true
        let absorb_config = AbsorbConfig::configure(meta, state);
<<<<<<< HEAD
        meta.enable_equality(flag);
=======

>>>>>>> 9990b567
        let base_info = table.get_base_info(false);
        let base_conv_config = StateBaseConversion::configure(meta, state, base_info, flag);

        let iota_b13_config =
            IotaB13Config::configure(meta, state, round_ctant_b13, round_constants_b13);

        // Allocate out_mixing columns and enable copy constraints for them.
        // Offset = 0 (Non mixing)
        // Offset = 1 (Mixing)
        let out_mixing: [Column<Advice>; 25] = (0..25)
            .map(|_| {
                let column = meta.advice_column();
<<<<<<< HEAD
                meta.enable_equality(column);
=======
                meta.enable_equality(column.into());
>>>>>>> 9990b567
                column
            })
            .collect::<Vec<_>>()
            .try_into()
            .unwrap();

        let q_out_copy = meta.selector();

        meta.create_gate("Mixing result copies and constraints", |meta| {
            let q_enable = meta.query_selector(q_out_copy);
            // Add out mixing states together multiplied by the mixing_flag.
            let negated_flag = meta.query_advice(flag, Rotation::next());
            let flag = meta.query_advice(flag, Rotation::cur());

            // Multiply by flag and negated_flag the out mixing results.
            let left_side = meta.query_advice(out_mixing[0], Rotation::cur()) * negated_flag;
            let right_side = meta.query_advice(out_mixing[0], Rotation::next()) * flag;
            let out_state = meta.query_advice(state[0], Rotation::cur());

            // We add the results of the mixing gate if/else branches multiplied
            // by it's corresponding flags so that we always
            // copy from the same place on the copy_constraints while enforcing
            // the equality with the out_state of the permutation.
            [q_enable * ((left_side + right_side) - out_state)]
        });

        MixingConfig {
            iota_b9_config,
            iota_b13_config,
            absorb_config,
            base_conv_config,
            state,
            flag,
            q_flag,
            q_out_copy,
            out_mixing,
        }
    }

    /// Enforce flag constraints
    pub fn enforce_flag_consistency(
<<<<<<< HEAD
        &self,
        layouter: &mut impl Layouter<F>,
        flag_bool: bool,
    ) -> Result<((Cell, F), (Cell, F)), Error> {
        layouter.assign_region(
            || "Flag and Negated flag assignation",
            |mut region| {
                self.q_flag.enable(&mut region, 0)?;
                // Witness `is_mixing` flag
                let cell = region.assign_advice(
                    || "witness is_mixing",
                    self.flag,
                    0,
                    || Ok(F::from(flag_bool as u64)),
                )?;
                let flag = (cell.cell(), F::from(flag_bool as u64));

                // Witness negated `is_mixing` flag
                let cell = region.assign_advice(
                    || "witness negated is_mixing",
                    self.flag,
                    1,
                    || Ok(F::from(!flag_bool as u64)),
                )?;

                let negated_flag = (cell.cell(), F::from(flag_bool as u64));
                Ok((flag, negated_flag))
            },
        )
    }

    /// Enforce flag constraints
    pub fn assign_out_mixing_states(
        &self,
        layouter: &mut impl Layouter<F>,
        flag_bool: bool,
        flag: (Cell, F),
        negated_flag: (Cell, F),
        out_mixing_circ: [(Cell, F); 25],
        out_non_mixing_circ: [(Cell, F); 25],
        out_state: [F; 25],
    ) -> Result<[(Cell, F); 25], Error> {
        layouter.assign_region(
            || "Out Mixing states assignation",
            |mut region| {
                // Enable selector
                self.q_out_copy.enable(&mut region, 0)?;

                // Copy constrain flags.
                let _flag_cell = region.assign_advice(
                    || "witness is_mixing",
                    self.flag,
                    0,
                    || Ok(F::from(flag_bool as u64)),
                )?;
                region.constrain_equal(_flag_cell.cell(), flag.0)?;

                let _neg_flag_cell = region.assign_advice(
                    || "witness is_mixing",
                    self.flag,
                    1,
                    || Ok(F::from(!flag_bool as u64)),
                )?;
                region.constrain_equal(_neg_flag_cell.cell(), negated_flag.0)?;

                // TODO: Can just constraint directly without out_state passed
                self.copy_state(
                    &mut region,
                    0,
                    self.out_mixing,
                    split_state_cells(out_non_mixing_circ),
                    out_non_mixing_circ,
                )?;

                self.copy_state(
                    &mut region,
                    1,
                    self.out_mixing,
                    split_state_cells(out_mixing_circ),
                    out_mixing_circ,
                )?;

                let out_state: [(Cell, F); 25] = {
                    let mut out_vec: Vec<(Cell, F)> = vec![];
                    for (idx, lane) in out_state.iter().enumerate() {
                        let out_cell = region.assign_advice(
                            || format!("assign out_state [{}]", idx),
                            self.state[idx],
                            0,
                            || Ok(*lane),
                        )?;
                        out_vec.push((out_cell.cell(), *lane));
                    }
                    out_vec.try_into().unwrap()
                };

                Ok(out_state)
            },
        )
    }

    pub fn assign_state(
=======
>>>>>>> 9990b567
        &self,
        layouter: &mut impl Layouter<F>,
        flag_bool: bool,
    ) -> Result<((Cell, F), (Cell, F)), Error> {
        layouter.assign_region(
            || "Flag and Negated flag assignation",
            |mut region| {
                self.q_flag.enable(&mut region, 0)?;
                // Witness `is_mixing` flag
                let cell = region.assign_advice(
                    || "witness is_mixing",
                    self.flag,
                    0,
                    || Ok(F::from(flag_bool as u64)),
                )?;
                let flag = (cell, F::from(flag_bool as u64));

                // Witness negated `is_mixing` flag
                let cell = region.assign_advice(
                    || "witness negated is_mixing",
                    self.flag,
                    1,
                    || Ok(F::from(!flag_bool as u64)),
                )?;

                let negated_flag = (cell, F::from(flag_bool as u64));
                Ok((flag, negated_flag))
            },
        )
    }

    /// Enforce flag constraints
    pub fn assign_out_mixing_states(
        &self,
        layouter: &mut impl Layouter<F>,
        flag_bool: bool,
        flag: (Cell, F),
        negated_flag: (Cell, F),
        out_mixing_circ: [(Cell, F); 25],
        out_non_mixing_circ: [(Cell, F); 25],
        out_state: [F; 25],
<<<<<<< HEAD
        flag_bool: bool,
        next_mixing: Option<[F; NEXT_INPUTS_LANES]>,
        absolute_row: usize,
    ) -> Result<[(Cell, F); 25], Error> {
        // Witness the mixing flag.
        let val: F = (flag_bool as u64).into();
        let flag_cell = layouter.assign_region(
            || "Mixing witnessing",
            |mut region| {
                let offset: usize = 0;
                // Witness `is_mixing` flag.
                let cell =
                    region.assign_advice(|| "witness is_mixing", self.flag, offset, || Ok(val))?;
                Ok((cell.cell(), val))
=======
    ) -> Result<[(Cell, F); 25], Error> {
        layouter.assign_region(
            || "Out Mixing states assignation",
            |mut region| {
                // Enable selector
                self.q_out_copy.enable(&mut region, 0)?;

                // Copy constrain flags.
                let _flag_cell = region.assign_advice(
                    || "witness is_mixing",
                    self.flag,
                    0,
                    || Ok(F::from(flag_bool as u64)),
                )?;
                region.constrain_equal(_flag_cell, flag.0)?;

                let _neg_flag_cell = region.assign_advice(
                    || "witness is_mixing",
                    self.flag,
                    1,
                    || Ok(F::from(!flag_bool as u64)),
                )?;
                region.constrain_equal(_neg_flag_cell, negated_flag.0)?;

                // TODO: Can just constraint directly without out_state passed
                self.copy_state(
                    &mut region,
                    0,
                    self.out_mixing,
                    split_state_cells(out_non_mixing_circ),
                    out_non_mixing_circ,
                )?;

                self.copy_state(
                    &mut region,
                    1,
                    self.out_mixing,
                    split_state_cells(out_mixing_circ),
                    out_mixing_circ,
                )?;

                let out_state: [(Cell, F); 25] = {
                    let mut out_vec: Vec<(Cell, F)> = vec![];
                    for (idx, lane) in out_state.iter().enumerate() {
                        let out_cell = region.assign_advice(
                            || format!("assign out_state [{}]", idx),
                            self.state[idx],
                            0,
                            || Ok(*lane),
                        )?;
                        out_vec.push((out_cell, *lane));
                    }
                    out_vec.try_into().unwrap()
                };

                Ok(out_state)
>>>>>>> 9990b567
            },
        )
    }

    pub fn assign_state(
        &self,
        layouter: &mut impl Layouter<F>,
        in_state: [(Cell, F); 25],
        out_state: [F; 25],
        flag_bool: bool,
        next_mixing: Option<[F; NEXT_INPUTS_LANES]>,
        absolute_row: usize,
    ) -> Result<[(Cell, F); 25], Error> {
        // Enforce flag constraints and witness them.
        let (flag, negated_flag) = self.enforce_flag_consistency(layouter, flag_bool)?;

        // If we don't mix:
        // IotaB9
        let non_mix_res = {
            let out_state_iota_b9: [F; 25] = state_bigint_to_field(KeccakFArith::iota_b9(
                &state_to_biguint(split_state_cells(in_state)),
                *ROUND_CONSTANTS.last().unwrap(),
            ));

            self.iota_b9_config.last_round(
                layouter,
                in_state,
                out_state_iota_b9,
                absolute_row,
<<<<<<< HEAD
                flag_cell,
=======
                flag,
>>>>>>> 9990b567
            )
        }?;

        // If we mix:
        // Absorb
        let (out_state_absorb_cells, _) = self.absorb_config.copy_state_flag_next_inputs(
            layouter,
            in_state,
            // Compute out_absorb state.
            state_bigint_to_field(KeccakFArith::absorb(
                &state_to_biguint(split_state_cells(in_state)),
                &state_to_state_bigint::<F, NEXT_INPUTS_LANES>(next_mixing.unwrap_or_default()),
            )),
            next_mixing.unwrap_or_default(),
            flag,
        )?;

        // Base conversion assign
        let base_conv_cells =
            self.base_conv_config
                .assign_region(layouter, out_state_absorb_cells, flag)?;

        // IotaB13
        let mix_res = {
            let out_iota_b13_state: [F; 25] = state_bigint_to_field(KeccakFArith::iota_b13(
                &state_to_biguint(split_state_cells(base_conv_cells)),
                *ROUND_CONSTANTS.last().unwrap(),
            ));

            self.iota_b13_config.copy_state_flag_and_assing_rc(
                layouter,
                base_conv_cells,
                out_iota_b13_state,
                absolute_row,
<<<<<<< HEAD
                flag_cell,
=======
                flag,
>>>>>>> 9990b567
            )
        }?;

        let mixing_res = self.assign_out_mixing_states(
            layouter,
            flag_bool,
<<<<<<< HEAD
            flag_cell,
            flag_cell,
=======
            flag,
            negated_flag,
>>>>>>> 9990b567
            mix_res,
            non_mix_res,
            out_state,
        );

        if !flag_bool {
            Ok(non_mix_res)
        } else {
            mixing_res
        }
    }

    /// Copies the `[(Cell,F);25]` to the passed [Column<Advice>; 25].
    fn copy_state(
        &self,
        region: &mut Region<'_, F>,
        offset: usize,
        columns: [Column<Advice>; 25],
        state_outside: [F; 25],
        state: [(Cell, F); 25],
    ) -> Result<(), Error> {
        for (idx, (out_circ_value, (in_cell, _))) in state_outside.iter().zip(state).enumerate() {
            let new_cell = region.assign_advice(
                || format!("Copy state {}", idx),
                columns[idx],
                offset,
                || Ok(*out_circ_value),
            )?;

<<<<<<< HEAD
            region.constrain_equal(in_cell, new_cell.cell())?;
=======
            region.constrain_equal(in_cell, new_cell)?;
>>>>>>> 9990b567
        }

        Ok(())
    }
}

#[cfg(test)]
mod tests {
    use super::*;
    use crate::common::{State, PERMUTATION, ROUND_CONSTANTS};
    use crate::gates::gate_helpers::biguint_to_f;
<<<<<<< HEAD
    use halo2_proofs::circuit::Layouter;
    use halo2_proofs::plonk::{ConstraintSystem, Error};
    use halo2_proofs::{circuit::SimpleFloorPlanner, dev::MockProver, plonk::Circuit};
=======
    use halo2::circuit::Layouter;
    use halo2::plonk::{ConstraintSystem, Error};
    use halo2::{circuit::SimpleFloorPlanner, dev::MockProver, plonk::Circuit};
>>>>>>> 9990b567
    use itertools::Itertools;
    use pairing::bn256::Fr as Fp;
    use pretty_assertions::assert_eq;
    use std::convert::TryInto;

    #[test]
    fn test_mixing_gate() {
        #[derive(Default)]
        struct MyCircuit<F> {
            in_state: [F; 25],
            out_state: [F; 25],
            next_mixing: Option<[F; NEXT_INPUTS_LANES]>,
            // This usize is indeed pointing the exact row of the
            // ROUND_CTANTS we want to use.
            round_ctant: usize,
            // flag
            is_mixing: bool,
        }

        #[derive(Clone)]
        struct MyConfig<F> {
            mixing_conf: MixingConfig<F>,
            table: FromBase9TableConfig<F>,
        }

        impl<F: FieldExt> MyConfig<F> {
            pub fn load(&self, layouter: &mut impl Layouter<F>) -> Result<(), Error> {
                self.table.load(layouter)?;
                Ok(())
            }
        }

        impl<F: FieldExt> Circuit<F> for MyCircuit<F> {
            type Config = MyConfig<F>;
            type FloorPlanner = SimpleFloorPlanner;

            fn without_witnesses(&self) -> Self {
                Self::default()
            }

            fn configure(meta: &mut ConstraintSystem<F>) -> Self::Config {
                let table = FromBase9TableConfig::configure(meta);
                // Allocate space for the round constants in base-9 which is an
                // instance column
                let round_ctant_b9 = meta.advice_column();
<<<<<<< HEAD
                meta.enable_equality(round_ctant_b9);
=======
                meta.enable_equality(round_ctant_b9.into());
>>>>>>> 9990b567
                let round_constants_b9 = meta.instance_column();

                // Allocate space for the round constants in base-13 which is an
                // instance column
                let round_ctant_b13 = meta.advice_column();
<<<<<<< HEAD
                meta.enable_equality(round_ctant_b13);
=======
                meta.enable_equality(round_ctant_b13.into());
>>>>>>> 9990b567
                let round_constants_b13 = meta.instance_column();

                MyConfig {
                    mixing_conf: MixingConfig::configure(
                        meta,
<<<<<<< HEAD
                        table.clone(),
=======
                        &table,
>>>>>>> 9990b567
                        round_ctant_b9,
                        round_ctant_b13,
                        round_constants_b9,
                        round_constants_b13,
                    ),
                    table,
                }
            }

            fn synthesize(
                &self,
                config: Self::Config,
                mut layouter: impl Layouter<F>,
            ) -> Result<(), Error> {
                // Load the table
                config.table.load(&mut layouter)?;
                let offset: usize = 0;

                let in_state = layouter.assign_region(
                    || "Mixing Wittnes assignment",
                    |mut region| {
                        // Witness `in_state`
                        let in_state: [(Cell, F); 25] = {
                            let mut state: Vec<(Cell, F)> = Vec::with_capacity(25);
                            for (idx, val) in self.in_state.iter().enumerate() {
                                let cell = region.assign_advice(
                                    || "witness input state",
                                    config.mixing_conf.state[idx],
                                    offset,
                                    || Ok(*val),
                                )?;
                                state.push((cell.cell(), *val))
                            }
                            state.try_into().unwrap()
                        };

                        Ok(in_state)
                    },
                )?;

                let _ = config.mixing_conf.assign_state(
                    &mut layouter,
                    in_state,
                    self.out_state,
                    self.is_mixing,
                    self.next_mixing,
                    self.round_ctant,
                )?;

                Ok(())
            }
        }

        let input1: State = [
            [1, 0, 0, 0, 0],
            [0, 0, 0, 0, 0],
            [0, 0, 0, 0, 0],
            [0, 0, 0, 0, 0],
            [0, 0, 0, 0, 0],
        ];

        let input2: State = [
            [2, 0, 0, 0, 0],
            [0, 0, 0, 0, 0],
            [0, 0, 0, 0, 0],
            [0, 0, 0, 0, 0],
            [0, 0, 0, 0, 0],
        ];

        // Convert the input to base9 as the gadget already expects it like this
        // since it's always the output of IotaB9.
        let mut in_state = StateBigInt::from(input1);
        for (x, y) in (0..5).cartesian_product(0..5) {
            in_state[(x, y)] = convert_b2_to_b9(input1[x][y])
        }

        // Convert the next_input_b9 to base9 as it needs to be added to the
        // state in base9 too.
        let next_input = StateBigInt::from(input2);

        // Compute out mixing state (when flag = 1)
        let out_mixing_state = state_bigint_to_field(KeccakFArith::mixing(
            &in_state,
            Some(&input2),
            *ROUND_CONSTANTS.last().unwrap(),
        ));

        // Compute out non-mixing state (when flag = 0)
        let out_non_mixing_state = state_bigint_to_field(KeccakFArith::mixing(
            &in_state,
            None,
            *ROUND_CONSTANTS.last().unwrap(),
        ));

        // Add inputs in the correct format.
        let in_state = state_bigint_to_field(StateBigInt::from(input1));
        let next_mixing = Some(state_bigint_to_field(next_input));

        // Compute round constants in the correct base.
        let constants_b13: Vec<Fp> = ROUND_CONSTANTS
            .iter()
            .map(|num| biguint_to_f(&convert_b2_to_b13(*num)))
            .collect();

        let constants_b9: Vec<Fp> = ROUND_CONSTANTS
            .iter()
            .map(|num| biguint_to_f(&convert_b2_to_b9(*num)))
            .collect();

        // With flag set to false, we don't mix. And so we should obtain Absorb
        // + base_conv + IotaB13 result
        {
            // With the correct input and output witnesses, the proof should
            // pass.
            let circuit = MyCircuit::<Fp> {
                in_state,
                out_state: out_mixing_state,
                next_mixing,
                is_mixing: true,
                round_ctant: PERMUTATION - 1,
            };

            let prover = MockProver::<Fp>::run(
                17,
                &circuit,
                vec![constants_b9.clone(), constants_b13.clone()],
            )
            .unwrap();

            assert_eq!(prover.verify(), Ok(()));

            // With wrong input and/or output witnesses, the proof should fail
            // to be verified.
            let circuit = MyCircuit::<Fp> {
                in_state,
                out_state: out_non_mixing_state,
                next_mixing,
                is_mixing: true,
                round_ctant: PERMUTATION - 1,
            };

            let prover = MockProver::<Fp>::run(
                17,
                &circuit,
                vec![constants_b9.clone(), constants_b13.clone()],
            )
            .unwrap();

            assert!(prover.verify().is_err());
        }

        // With flag set to `false`, we don't mix. And so we should obtain
        // IotaB9 application as result.
        {
            let circuit = MyCircuit::<Fp> {
                in_state,
                out_state: out_non_mixing_state,
                next_mixing: None,
                is_mixing: false,
                round_ctant: PERMUTATION - 1,
            };

            let prover = MockProver::<Fp>::run(
                17,
                &circuit,
                vec![constants_b9.clone(), constants_b13.clone()],
            )
            .unwrap();

            assert_eq!(prover.verify(), Ok(()));

            // With wrong input and/or output witnesses, the proof should fail
            // to be verified.
            let circuit = MyCircuit::<Fp> {
                in_state,
                out_state: in_state,
                next_mixing,
                is_mixing: false,
                round_ctant: PERMUTATION - 1,
            };

            let prover =
                MockProver::<Fp>::run(17, &circuit, vec![constants_b9, constants_b13]).unwrap();

            assert!(prover.verify().is_err());
        }
    }
}<|MERGE_RESOLUTION|>--- conflicted
+++ resolved
@@ -6,17 +6,10 @@
 };
 use crate::common::*;
 use crate::keccak_arith::KeccakFArith;
-<<<<<<< HEAD
 use halo2_proofs::circuit::Region;
 use halo2_proofs::plonk::{Expression, Instance, Selector};
 use halo2_proofs::poly::Rotation;
 use halo2_proofs::{
-=======
-use halo2::circuit::Region;
-use halo2::plonk::{Expression, Instance, Selector};
-use halo2::poly::Rotation;
-use halo2::{
->>>>>>> 9990b567
     circuit::{Cell, Layouter},
     plonk::{Advice, Column, ConstraintSystem, Error},
 };
@@ -39,11 +32,7 @@
 impl<F: FieldExt> MixingConfig<F> {
     pub fn configure(
         meta: &mut ConstraintSystem<F>,
-<<<<<<< HEAD
         table: FromBase9TableConfig<F>,
-=======
-        table: &FromBase9TableConfig<F>,
->>>>>>> 9990b567
         round_ctant_b9: Column<Advice>,
         round_ctant_b13: Column<Advice>,
         round_constants_b9: Column<Instance>,
@@ -135,11 +124,7 @@
             IotaB9Config::configure(meta, state, round_ctant_b9, round_constants_b9);
         // We mix -> Flag = true
         let absorb_config = AbsorbConfig::configure(meta, state);
-<<<<<<< HEAD
         meta.enable_equality(flag);
-=======
-
->>>>>>> 9990b567
         let base_info = table.get_base_info(false);
         let base_conv_config = StateBaseConversion::configure(meta, state, base_info, flag);
 
@@ -152,11 +137,7 @@
         let out_mixing: [Column<Advice>; 25] = (0..25)
             .map(|_| {
                 let column = meta.advice_column();
-<<<<<<< HEAD
                 meta.enable_equality(column);
-=======
-                meta.enable_equality(column.into());
->>>>>>> 9990b567
                 column
             })
             .collect::<Vec<_>>()
@@ -198,7 +179,6 @@
 
     /// Enforce flag constraints
     pub fn enforce_flag_consistency(
-<<<<<<< HEAD
         &self,
         layouter: &mut impl Layouter<F>,
         flag_bool: bool,
@@ -301,50 +281,10 @@
     }
 
     pub fn assign_state(
-=======
->>>>>>> 9990b567
         &self,
         layouter: &mut impl Layouter<F>,
-        flag_bool: bool,
-    ) -> Result<((Cell, F), (Cell, F)), Error> {
-        layouter.assign_region(
-            || "Flag and Negated flag assignation",
-            |mut region| {
-                self.q_flag.enable(&mut region, 0)?;
-                // Witness `is_mixing` flag
-                let cell = region.assign_advice(
-                    || "witness is_mixing",
-                    self.flag,
-                    0,
-                    || Ok(F::from(flag_bool as u64)),
-                )?;
-                let flag = (cell, F::from(flag_bool as u64));
-
-                // Witness negated `is_mixing` flag
-                let cell = region.assign_advice(
-                    || "witness negated is_mixing",
-                    self.flag,
-                    1,
-                    || Ok(F::from(!flag_bool as u64)),
-                )?;
-
-                let negated_flag = (cell, F::from(flag_bool as u64));
-                Ok((flag, negated_flag))
-            },
-        )
-    }
-
-    /// Enforce flag constraints
-    pub fn assign_out_mixing_states(
-        &self,
-        layouter: &mut impl Layouter<F>,
-        flag_bool: bool,
-        flag: (Cell, F),
-        negated_flag: (Cell, F),
-        out_mixing_circ: [(Cell, F); 25],
-        out_non_mixing_circ: [(Cell, F); 25],
+        in_state: [(Cell, F); 25],
         out_state: [F; 25],
-<<<<<<< HEAD
         flag_bool: bool,
         next_mixing: Option<[F; NEXT_INPUTS_LANES]>,
         absolute_row: usize,
@@ -359,79 +299,13 @@
                 let cell =
                     region.assign_advice(|| "witness is_mixing", self.flag, offset, || Ok(val))?;
                 Ok((cell.cell(), val))
-=======
-    ) -> Result<[(Cell, F); 25], Error> {
-        layouter.assign_region(
-            || "Out Mixing states assignation",
-            |mut region| {
-                // Enable selector
-                self.q_out_copy.enable(&mut region, 0)?;
-
-                // Copy constrain flags.
-                let _flag_cell = region.assign_advice(
-                    || "witness is_mixing",
-                    self.flag,
-                    0,
-                    || Ok(F::from(flag_bool as u64)),
-                )?;
-                region.constrain_equal(_flag_cell, flag.0)?;
-
-                let _neg_flag_cell = region.assign_advice(
-                    || "witness is_mixing",
-                    self.flag,
-                    1,
-                    || Ok(F::from(!flag_bool as u64)),
-                )?;
-                region.constrain_equal(_neg_flag_cell, negated_flag.0)?;
-
-                // TODO: Can just constraint directly without out_state passed
-                self.copy_state(
-                    &mut region,
-                    0,
-                    self.out_mixing,
-                    split_state_cells(out_non_mixing_circ),
-                    out_non_mixing_circ,
-                )?;
-
-                self.copy_state(
-                    &mut region,
-                    1,
-                    self.out_mixing,
-                    split_state_cells(out_mixing_circ),
-                    out_mixing_circ,
-                )?;
-
-                let out_state: [(Cell, F); 25] = {
-                    let mut out_vec: Vec<(Cell, F)> = vec![];
-                    for (idx, lane) in out_state.iter().enumerate() {
-                        let out_cell = region.assign_advice(
-                            || format!("assign out_state [{}]", idx),
-                            self.state[idx],
-                            0,
-                            || Ok(*lane),
-                        )?;
-                        out_vec.push((out_cell, *lane));
-                    }
-                    out_vec.try_into().unwrap()
-                };
-
-                Ok(out_state)
->>>>>>> 9990b567
             },
-        )
-    }
-
-    pub fn assign_state(
-        &self,
-        layouter: &mut impl Layouter<F>,
-        in_state: [(Cell, F); 25],
-        out_state: [F; 25],
-        flag_bool: bool,
-        next_mixing: Option<[F; NEXT_INPUTS_LANES]>,
-        absolute_row: usize,
-    ) -> Result<[(Cell, F); 25], Error> {
-        // Enforce flag constraints and witness them.
-        let (flag, negated_flag) = self.enforce_flag_consistency(layouter, flag_bool)?;
+        )?;
+
+        // If we mix:
+        let mix_res =
+            self.iota_b9_config
+                .last_round(layouter, in_state, out_state, absolute_row, flag_cell);
 
         // If we don't mix:
         // IotaB9
@@ -446,11 +320,7 @@
                 in_state,
                 out_state_iota_b9,
                 absolute_row,
-<<<<<<< HEAD
                 flag_cell,
-=======
-                flag,
->>>>>>> 9990b567
             )
         }?;
 
@@ -465,13 +335,13 @@
                 &state_to_state_bigint::<F, NEXT_INPUTS_LANES>(next_mixing.unwrap_or_default()),
             )),
             next_mixing.unwrap_or_default(),
-            flag,
+            flag_cell,
         )?;
 
         // Base conversion assign
         let base_conv_cells =
             self.base_conv_config
-                .assign_region(layouter, out_state_absorb_cells, flag)?;
+                .assign_region(layouter, out_state_absorb_cells, flag_cell)?;
 
         // IotaB13
         let mix_res = {
@@ -485,24 +355,15 @@
                 base_conv_cells,
                 out_iota_b13_state,
                 absolute_row,
-<<<<<<< HEAD
                 flag_cell,
-=======
-                flag,
->>>>>>> 9990b567
             )
         }?;
 
         let mixing_res = self.assign_out_mixing_states(
             layouter,
             flag_bool,
-<<<<<<< HEAD
             flag_cell,
             flag_cell,
-=======
-            flag,
-            negated_flag,
->>>>>>> 9990b567
             mix_res,
             non_mix_res,
             out_state,
@@ -532,11 +393,7 @@
                 || Ok(*out_circ_value),
             )?;
 
-<<<<<<< HEAD
             region.constrain_equal(in_cell, new_cell.cell())?;
-=======
-            region.constrain_equal(in_cell, new_cell)?;
->>>>>>> 9990b567
         }
 
         Ok(())
@@ -548,15 +405,9 @@
     use super::*;
     use crate::common::{State, PERMUTATION, ROUND_CONSTANTS};
     use crate::gates::gate_helpers::biguint_to_f;
-<<<<<<< HEAD
     use halo2_proofs::circuit::Layouter;
     use halo2_proofs::plonk::{ConstraintSystem, Error};
     use halo2_proofs::{circuit::SimpleFloorPlanner, dev::MockProver, plonk::Circuit};
-=======
-    use halo2::circuit::Layouter;
-    use halo2::plonk::{ConstraintSystem, Error};
-    use halo2::{circuit::SimpleFloorPlanner, dev::MockProver, plonk::Circuit};
->>>>>>> 9990b567
     use itertools::Itertools;
     use pairing::bn256::Fr as Fp;
     use pretty_assertions::assert_eq;
@@ -602,31 +453,19 @@
                 // Allocate space for the round constants in base-9 which is an
                 // instance column
                 let round_ctant_b9 = meta.advice_column();
-<<<<<<< HEAD
                 meta.enable_equality(round_ctant_b9);
-=======
-                meta.enable_equality(round_ctant_b9.into());
->>>>>>> 9990b567
                 let round_constants_b9 = meta.instance_column();
 
                 // Allocate space for the round constants in base-13 which is an
                 // instance column
                 let round_ctant_b13 = meta.advice_column();
-<<<<<<< HEAD
                 meta.enable_equality(round_ctant_b13);
-=======
-                meta.enable_equality(round_ctant_b13.into());
->>>>>>> 9990b567
                 let round_constants_b13 = meta.instance_column();
 
                 MyConfig {
                     mixing_conf: MixingConfig::configure(
                         meta,
-<<<<<<< HEAD
                         table.clone(),
-=======
-                        &table,
->>>>>>> 9990b567
                         round_ctant_b9,
                         round_ctant_b13,
                         round_constants_b9,
